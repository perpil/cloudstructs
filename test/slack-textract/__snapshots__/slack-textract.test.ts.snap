--- conflicted
+++ resolved
@@ -13,29 +13,16 @@
     },
   },
   "Parameters": Object {
-<<<<<<< HEAD
-    "AssetParameters07f17d6476ac507523cdbec5ed3caae9871296c0e6c682ab4b0babd6d334f4d6ArtifactHash2D5A74AB": Object {
-      "Description": "Artifact hash for asset \\"07f17d6476ac507523cdbec5ed3caae9871296c0e6c682ab4b0babd6d334f4d6\\"",
-      "Type": "String",
-    },
-    "AssetParameters07f17d6476ac507523cdbec5ed3caae9871296c0e6c682ab4b0babd6d334f4d6S3Bucket72446B5B": Object {
-      "Description": "S3 bucket for asset \\"07f17d6476ac507523cdbec5ed3caae9871296c0e6c682ab4b0babd6d334f4d6\\"",
-      "Type": "String",
-    },
-    "AssetParameters07f17d6476ac507523cdbec5ed3caae9871296c0e6c682ab4b0babd6d334f4d6S3VersionKey682AE4DE": Object {
-      "Description": "S3 key for asset version \\"07f17d6476ac507523cdbec5ed3caae9871296c0e6c682ab4b0babd6d334f4d6\\"",
-=======
-    "AssetParameters28f546789831d889abc5697f2d23f60f5954bc02c663893bf65d33e1fdf358d6ArtifactHashA7DE13B5": Object {
-      "Description": "Artifact hash for asset \\"28f546789831d889abc5697f2d23f60f5954bc02c663893bf65d33e1fdf358d6\\"",
-      "Type": "String",
-    },
-    "AssetParameters28f546789831d889abc5697f2d23f60f5954bc02c663893bf65d33e1fdf358d6S3Bucket412CD87F": Object {
-      "Description": "S3 bucket for asset \\"28f546789831d889abc5697f2d23f60f5954bc02c663893bf65d33e1fdf358d6\\"",
-      "Type": "String",
-    },
-    "AssetParameters28f546789831d889abc5697f2d23f60f5954bc02c663893bf65d33e1fdf358d6S3VersionKeyBCAA5AF2": Object {
-      "Description": "S3 key for asset version \\"28f546789831d889abc5697f2d23f60f5954bc02c663893bf65d33e1fdf358d6\\"",
->>>>>>> e9ec2d7d
+    "AssetParameters657e8c65b6a456ea786e7e67ed036e0b1a1362268ebbb26234d5609261ee0ad4ArtifactHash2FDFDFC4": Object {
+      "Description": "Artifact hash for asset \\"657e8c65b6a456ea786e7e67ed036e0b1a1362268ebbb26234d5609261ee0ad4\\"",
+      "Type": "String",
+    },
+    "AssetParameters657e8c65b6a456ea786e7e67ed036e0b1a1362268ebbb26234d5609261ee0ad4S3Bucket413AC7FC": Object {
+      "Description": "S3 bucket for asset \\"657e8c65b6a456ea786e7e67ed036e0b1a1362268ebbb26234d5609261ee0ad4\\"",
+      "Type": "String",
+    },
+    "AssetParameters657e8c65b6a456ea786e7e67ed036e0b1a1362268ebbb26234d5609261ee0ad4S3VersionKey6A64C17C": Object {
+      "Description": "S3 key for asset version \\"657e8c65b6a456ea786e7e67ed036e0b1a1362268ebbb26234d5609261ee0ad4\\"",
       "Type": "String",
     },
     "AssetParameters67b7823b74bc135986aa72f889d6a8da058d0c4a20cbc2dfc6f78995fdd2fc24ArtifactHashBA91B77F": Object {
@@ -460,11 +447,7 @@
       "Properties": Object {
         "Code": Object {
           "S3Bucket": Object {
-<<<<<<< HEAD
-            "Ref": "AssetParameters07f17d6476ac507523cdbec5ed3caae9871296c0e6c682ab4b0babd6d334f4d6S3Bucket72446B5B",
-=======
-            "Ref": "AssetParameters28f546789831d889abc5697f2d23f60f5954bc02c663893bf65d33e1fdf358d6S3Bucket412CD87F",
->>>>>>> e9ec2d7d
+            "Ref": "AssetParameters657e8c65b6a456ea786e7e67ed036e0b1a1362268ebbb26234d5609261ee0ad4S3Bucket413AC7FC",
           },
           "S3Key": Object {
             "Fn::Join": Array [
@@ -477,11 +460,7 @@
                       "Fn::Split": Array [
                         "||",
                         Object {
-<<<<<<< HEAD
-                          "Ref": "AssetParameters07f17d6476ac507523cdbec5ed3caae9871296c0e6c682ab4b0babd6d334f4d6S3VersionKey682AE4DE",
-=======
-                          "Ref": "AssetParameters28f546789831d889abc5697f2d23f60f5954bc02c663893bf65d33e1fdf358d6S3VersionKeyBCAA5AF2",
->>>>>>> e9ec2d7d
+                          "Ref": "AssetParameters657e8c65b6a456ea786e7e67ed036e0b1a1362268ebbb26234d5609261ee0ad4S3VersionKey6A64C17C",
                         },
                       ],
                     },
@@ -494,11 +473,7 @@
                       "Fn::Split": Array [
                         "||",
                         Object {
-<<<<<<< HEAD
-                          "Ref": "AssetParameters07f17d6476ac507523cdbec5ed3caae9871296c0e6c682ab4b0babd6d334f4d6S3VersionKey682AE4DE",
-=======
-                          "Ref": "AssetParameters28f546789831d889abc5697f2d23f60f5954bc02c663893bf65d33e1fdf358d6S3VersionKeyBCAA5AF2",
->>>>>>> e9ec2d7d
+                          "Ref": "AssetParameters657e8c65b6a456ea786e7e67ed036e0b1a1362268ebbb26234d5609261ee0ad4S3VersionKey6A64C17C",
                         },
                       ],
                     },
